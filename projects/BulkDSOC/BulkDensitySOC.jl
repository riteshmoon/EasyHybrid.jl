using Revise
using EasyHybrid
using Lux
using Optimisers
using GLMakie
using Random
using LuxCore
using CSV, DataFrames
using EasyHybrid.MLUtils
using Statistics
# using Plots
# using StatsBase

# ? move the `csv` file into the `BulkDSOC/data` folder (create folder)
<<<<<<< HEAD
df = CSV.read(joinpath(@__DIR__, "./data/lucas_preprocessed.csv"), DataFrame, normalizenames=true)
println(size(df))
=======
df_o = CSV.read(joinpath(@__DIR__, "./data/lucas_overlaid.csv"), DataFrame, normalizenames=true)

names_cov = Symbol.(names(df_o)[end-40:end])
df = df_o[:, [:bulk_density_fe, :soc, :coarse_vol, names_cov...]]

# ? match target_names
rename!(df, :bulk_density_fe => :BD, :soc => :SOCconc, :coarse_vol => :CF) # rename as in hybrid model

# ? calculate SOC density
df[!,:SOCdensity] = df.BD .* df.SOCconc .* (1 .- df.CF) # TODO: check units
target_names = [:BD, :SOCconc, :CF, :SOCdensity]

# check units of target_names, CF looks like a ratio that's good, BD is g cm^-3 (?)
df = describe(df[:, target_names])

>>>>>>> 8c127b66
df_d = dropmissing(df)
println(size(df_d))

target_names = [:BD, :SOCconc, :CF, :SOCdensity]
names_cov = Symbol.(names(df_d))[4:end-1]
ds_all = to_keyedArray(df_d);

ds_p = ds_all(names_cov);
ds_t =  ds_all(target_names)

nfeatures = length(names_cov)
NN = Lux.Chain(Dense(nfeatures, nfeatures*2, Lux.relu), Dense(nfeatures*2, nfeatures*2, Lux.relu),Dense(nfeatures*2, 15, Lux.relu) ,Dense(15, 3))
# ? we might need to set output bounds for the expected parameter values

# ? do different initial oBDs
BulkDSOC = BulkDensitySOC(NN, names_cov, target_names, 0.3f0)

ps, st = LuxCore.setup(Random.default_rng(), BulkDSOC)
# the Tuple `ds_p, ds_t` is later used for batching in the `dataloader`.
ds_t_nan = .!isnan.(ds_t)

ls = lossfn(BulkDSOC, ds_p, (ds_t, ds_t_nan), ps, st) # #TODO runs up to here

println(length(names_cov))
out = train(BulkDSOC, (ds_p, ds_t), (:oBD, ); nepochs=100, batchsize=512, opt=Adam(0.001));

# ? analysis, this should also work now!

with_theme(theme_light()) do 
    fig, ax, plt = lines(out.ps_history, color=:grey15;
        #axis = (xscale = log10, yscale=log10),
        label = "oBD",
        figure = (; size = (800, 400)))
    # ylims!(ax, 0.07, 2.5)
    fig
end

with_theme(theme_light()) do 
    fig = Figure(; size = (1200, 800))
    axs = [Makie.Axis(fig[j, 1]) for j in eachindex(target_names)]
    for (i, t_name) in enumerate(target_names)
        lines!(axs[i], getproperty(out.ŷ_train, t_name), color=:orangered, label = "prediction")
        lines!(axs[i], out.y_train(t_name), color=:grey25, label ="observation")
        axs[i].title = "$(t_name)"
    end
    Legend(fig[2,1, Top()], axs[2], nbanks=2, tellwidth=false, halign=0)
    Label(fig[0,1], "Training\nobservations vs predictions", tellwidth=false)
    # do also validation
    axs_v = [Makie.Axis(fig[j, 2]) for j in eachindex(target_names)]
    for (i, t_name) in enumerate(target_names)
        lines!(axs_v[i], getproperty(out.ŷ_val, t_name), color=:orangered, label = "prediction")
        lines!(axs_v[i], out.y_val(t_name), color=:grey25, label ="observation")
        axs_v[i].title = "$(t_name)"
    end
    Legend(fig[2,2, Top()], axs[2], nbanks=2, tellwidth=false, halign=0)
    Label(fig[0,2], "Validation\nobservations vs predictions", tellwidth=false)
    fig
end

with_theme(theme_light()) do 
    fig = Figure(; size = (1200, 300))
    ax = Makie.Axis(fig[1,1], title = "Loss",
        yscale=log10, xscale=log10
        )
    lines!(ax, out.train_history, color=:orangered, label = "train")
    lines!(ax, out.val_history, color=:dodgerblue, label ="validation")
    # limits!(ax, 1, 1000, 0.04, 1)
    axislegend()
    fig
end<|MERGE_RESOLUTION|>--- conflicted
+++ resolved
@@ -12,30 +12,15 @@
 # using StatsBase
 
 # ? move the `csv` file into the `BulkDSOC/data` folder (create folder)
-<<<<<<< HEAD
 df = CSV.read(joinpath(@__DIR__, "./data/lucas_preprocessed.csv"), DataFrame, normalizenames=true)
 println(size(df))
-=======
-df_o = CSV.read(joinpath(@__DIR__, "./data/lucas_overlaid.csv"), DataFrame, normalizenames=true)
+df_d = dropmissing(df)
+println(size(df_d))
 
-names_cov = Symbol.(names(df_o)[end-40:end])
-df = df_o[:, [:bulk_density_fe, :soc, :coarse_vol, names_cov...]]
-
-# ? match target_names
-rename!(df, :bulk_density_fe => :BD, :soc => :SOCconc, :coarse_vol => :CF) # rename as in hybrid model
-
-# ? calculate SOC density
-df[!,:SOCdensity] = df.BD .* df.SOCconc .* (1 .- df.CF) # TODO: check units
 target_names = [:BD, :SOCconc, :CF, :SOCdensity]
 
 # check units of target_names, CF looks like a ratio that's good, BD is g cm^-3 (?)
 df = describe(df[:, target_names])
-
->>>>>>> 8c127b66
-df_d = dropmissing(df)
-println(size(df_d))
-
-target_names = [:BD, :SOCconc, :CF, :SOCdensity]
 names_cov = Symbol.(names(df_d))[4:end-1]
 ds_all = to_keyedArray(df_d);
 
@@ -47,6 +32,7 @@
 # ? we might need to set output bounds for the expected parameter values
 
 # ? do different initial oBDs
+BulkDSOC = BulkDensitySOC(NN, names_cov, target_names, 0.3f0)
 BulkDSOC = BulkDensitySOC(NN, names_cov, target_names, 0.3f0)
 
 ps, st = LuxCore.setup(Random.default_rng(), BulkDSOC)
