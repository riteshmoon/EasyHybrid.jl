export train

"""
    train(hybridModel, data, save_ps; nepochs=200, batchsize=10, opt=Adam(0.01), file_name=nothing, loss_types=[:mse, :mae], training_loss=:mse, agg=sum)

Train a hybrid model using the provided data and save the training process to a file in JLD2 format. Default output file is `trained_model.jld2` at the current working directory under `output_tmp`.

# Arguments:
- `hybridModel`: The hybrid model to be trained.
- `data`: The training data, either a tuple of KeyedArrays or a single KeyedArray.
- `save_ps`: A tuple of physical parameters to save during training.
- `nepochs`: Number of training epochs (default: 200).
- `batchsize`: Size of the training batches (default: 10).
- `opt`: The optimizer to use for training (default: Adam(0.01)).
- `file_name`: The name of the file to save the training process (default: nothing-> "trained_model.jld2").
- `loss_types`: A vector of loss types to compute during training (default: `[:mse, :mae]`).
- `training_loss`: The loss type to use during training (default: `:mse`).
- `agg`: The aggregation function to apply to the computed losses (default: `sum`).
"""
function train(hybridModel, data, save_ps; nepochs=200, batchsize=10, opt=Adam(0.01),
<<<<<<< HEAD
    file_name=nothing, loss_types=[:mse, :r2], training_loss=:mse, agg=sum, ps_st = nothing, random_seed=nothing)
    #! check if the EasyHybridMakie extension is loaded.
    ext = Base.get_extension(@__MODULE__, :EasyHybridMakie)
    if ext === nothing
        @warn "Makie extension not loaded no plots will be generated."
    else
        EasyHybrid.plot_loss(rand(10))
    end

=======
    file_name=nothing, loss_types=[:mse, :r2], training_loss=:mse, agg=sum, ps_st = nothing, random_seed=nothing, shuffleobs = false)
>>>>>>> f1953f6d
    data_ = prepare_data(hybridModel, data)
    # all the KeyedArray thing!

    if !isnothing(random_seed)
        Random.seed!(random_seed)
    end

    # ? split training and validation data
    (x_train, y_train), (x_val, y_val) = splitobs(data_; at=0.8, shuffle=shuffleobs)
    train_loader = DataLoader((x_train, y_train), batchsize=batchsize, shuffle=true);

    if isnothing(ps_st)
        ps, st = LuxCore.setup(Random.default_rng(), hybridModel)
    else
        ps, st = ps_st
    end

    opt_state = Optimisers.setup(opt, ps)

    # ? initial losses
    is_no_nan_t = .!isnan.(y_train)
    is_no_nan_v = .!isnan.(y_val)
    l_init_train = lossfn(hybridModel, x_train, (y_train, is_no_nan_t), ps, LuxCore.testmode(st),
        LoggingLoss(train_mode=false, loss_types=loss_types, training_loss=training_loss, agg=agg))[1]
    l_init_val = lossfn(hybridModel, x_val, (y_val, is_no_nan_v), ps, LuxCore.testmode(st),
        LoggingLoss(train_mode=false, loss_types=loss_types, training_loss=training_loss, agg=agg))[1]

    train_history = [l_init_train]
    val_history = [l_init_val]
    # track physical parameters
    ps_values_init = [copy(getproperty(ps, e)[1]) for e in save_ps]
    ps_init = NamedTuple{save_ps}(ps_values_init)
    ps_history = [ps_init]
    
    file_name = resolve_path(file_name)
    save_ps_st(file_name, hybridModel, ps, st, save_ps)
    save_train_val_loss!(file_name,l_init_train, "training_loss", 0)
    save_train_val_loss!(file_name,l_init_val, "validation_loss", 0)

    prog = Progress(nepochs, desc="Training loss")
    for epoch in 1:nepochs
        for (x, y) in train_loader
            # ? check NaN indices before going forward, and pass filtered `x, y`.
            is_no_nan = .!isnan.(y)
            if length(is_no_nan)>0 # ! be careful here, multivariate needs fine tuning
                l, backtrace = Zygote.pullback((ps) -> lossfn(hybridModel, x, (y, is_no_nan), ps, st,
                    LoggingLoss(training_loss=training_loss, agg=agg)), ps)
                grads = backtrace(l)[1]
                Optimisers.update!(opt_state, ps, grads)
                st =(; l[2].st...)
            end
        end
        save_ps_st!(file_name, hybridModel, ps, st, save_ps, epoch)

        ps_values = [copy(getproperty(ps, e)[1]) for e in save_ps]
        tmp_e = NamedTuple{save_ps}(ps_values)
        push!(ps_history, tmp_e)

        l_train = lossfn(hybridModel, x_train,  (y_train, is_no_nan_t), ps, LuxCore.testmode(st),
            LoggingLoss(train_mode=false, loss_types=loss_types, training_loss=training_loss, agg=agg))[1]
        l_val = lossfn(hybridModel, x_val, (y_val, is_no_nan_v), ps, LuxCore.testmode(st),
            LoggingLoss(train_mode=false, loss_types=loss_types, training_loss=training_loss, agg=agg))[1]
        save_train_val_loss!(file_name, l_train, "training_loss", epoch)
        save_train_val_loss!(file_name, l_val, "validation_loss", epoch)
        
        push!(train_history, l_train)
        push!(val_history, l_val)

        _headers, paddings = header_and_paddings(getproperty(l_init_train, training_loss))

        next!(prog; showvalues = [
            ("epoch ", epoch),
            ("targets ", join(_headers, "  ")),
            (styled"{red:training-start }", styled_values(getproperty(l_init_train, training_loss); paddings)),
            (styled"{bright_red:current }", styled_values(getproperty(l_train, training_loss); color=:bright_red, paddings)),
            (styled"{cyan:validation-start }", styled_values(getproperty(l_init_val, training_loss); paddings)),
            (styled"{bright_cyan:current }", styled_values(getproperty(l_val, training_loss); color=:bright_cyan, paddings)),
            ]
            )
            # TODO: log metrics
    end

    train_history = WrappedTuples(train_history)
    val_history = WrappedTuples(val_history)
    ps_history = WrappedTuples(ps_history)

    # ? save final evaluation or best at best validation value

    ŷ_train, αst_train = hybridModel(x_train, ps, LuxCore.testmode(st))
    ŷ_val, αst_val = hybridModel(x_val, ps, LuxCore.testmode(st))
    save_predictions!(file_name, ŷ_train, αst_train, "training")
    save_predictions!(file_name, ŷ_val, αst_val, "validation")

    # training
    target_names = hybridModel.targets
    save_observations!(file_name, target_names, y_train, "training")
    save_observations!(file_name, target_names, y_val, "validation")
    # save split obs (targets)

    # ? this could be saved to disk if needed for big sizes.
    train_obs = toDataFrame(y_train)
    train_hats = toDataFrame(ŷ_train, target_names)
    train_obs_pred = hcat(train_obs, train_hats)
    # validation
    val_obs = toDataFrame(y_val)
    val_hats = toDataFrame(ŷ_val, target_names)
    val_obs_pred = hcat(val_obs, val_hats)
    # ? diffs, additional predictions without observational counterparts!
    # TODO: better!
    set_diff = setdiff(keys(ŷ_train), target_names)
    train_diffs = !isempty(set_diff) ? NamedTuple{Tuple(set_diff)}([getproperty(ŷ_train, e) for e in set_diff]) : nothing 
    val_diffs = !isempty(set_diff) ? NamedTuple{Tuple(set_diff)}([getproperty(ŷ_val, e) for e in set_diff]) : nothing

    # TODO: save/output metrics

    return (; train_history, val_history, ps_history, train_obs_pred, val_obs_pred, train_diffs, val_diffs, αst_train, αst_val, ps, st)
end

function styled_values(nt; digits=5, color=nothing, paddings=nothing)
    formatted = [
        begin
            value_str = @sprintf("%.*f", digits, v)
            padded = isnothing(paddings) ? value_str : rpad(value_str, paddings[i])
            isnothing(color) ? padded  : styled"{$color:$padded}"
        end
        for (i,v) in enumerate(values(nt))
    ]
    return join(formatted, "  ")
end

function header_and_paddings(nt; digits=5)
    min_val_width = digits + 2  # 1 for "0", 1 for ".", rest for digits
    paddings = map(k -> max(length(string(k)), min_val_width), keys(nt))
    headers = [rpad(string(k), w) for (k, w) in zip(keys(nt), paddings)]
    return headers, paddings
end

"""
    prepare_data(hm, data)
Utility function to see if the data is already in the expected format or if further filtering and re-packing is needed.

# Arguments:
- hm: The Hybrid Model
- data: either a Tuple of KeyedArrays or a single KeyedArray.

Returns a tuple of KeyedArrays
"""
function prepare_data(hm, data)
    data = if isa(data, Tuple) # tuple of key arrays
        return data
    else
        targets = hm.targets
        predictors_forcing = Symbol[]

        # Collect all predictors and forcing variables by checking property names
        for prop in propertynames(hm)
            if occursin("predictors", string(prop))
                val = getproperty(hm, prop)
                if isa(val, NamedTuple)
                    append!(predictors_forcing, unique(vcat(values(val)...)))
                elseif isa(val, AbstractVector)
                    append!(predictors_forcing, val)
                end
            end
        end
        for prop in propertynames(hm)
            if occursin("forcing", string(prop))
                val = getproperty(hm, prop)
                if isa(val, AbstractVector)
                    append!(predictors_forcing, val)
                end
            end
        end
        predictors_forcing = unique(predictors_forcing)
        
        if isempty(predictors_forcing)
            @warn "Note that you don't have predictors or forcing variables."
        end
        if isempty(targets)
            @warn "Note that you don't have target names."
        end
        return (data(predictors_forcing), data(targets))
    end
end<|MERGE_RESOLUTION|>--- conflicted
+++ resolved
@@ -18,8 +18,7 @@
 - `agg`: The aggregation function to apply to the computed losses (default: `sum`).
 """
 function train(hybridModel, data, save_ps; nepochs=200, batchsize=10, opt=Adam(0.01),
-<<<<<<< HEAD
-    file_name=nothing, loss_types=[:mse, :r2], training_loss=:mse, agg=sum, ps_st = nothing, random_seed=nothing)
+    file_name=nothing, loss_types=[:mse, :r2], training_loss=:mse, agg=sum, ps_st = nothing, random_seed=nothing, shuffleobs = false)
     #! check if the EasyHybridMakie extension is loaded.
     ext = Base.get_extension(@__MODULE__, :EasyHybridMakie)
     if ext === nothing
@@ -28,9 +27,6 @@
         EasyHybrid.plot_loss(rand(10))
     end
 
-=======
-    file_name=nothing, loss_types=[:mse, :r2], training_loss=:mse, agg=sum, ps_st = nothing, random_seed=nothing, shuffleobs = false)
->>>>>>> f1953f6d
     data_ = prepare_data(hybridModel, data)
     # all the KeyedArray thing!
 
