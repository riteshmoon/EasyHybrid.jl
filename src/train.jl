--- conflicted
+++ resolved
@@ -8,11 +8,8 @@
         # metrics =( :mse, :nse) # TODO: include a list of metrics
         )
     data_ = prepare_data(hybridModel, data)
-<<<<<<< HEAD
-=======
     # all the KeyedArray thing!
 
->>>>>>> f15660ed
     # ? split training and validation data
     (x_train, y_train), (x_val, y_val) = splitobs(data_; at=0.8, shuffle=false)
     train_loader = DataLoader((x_train, y_train), batchsize=batchsize, shuffle=true);
